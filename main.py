--- conflicted
+++ resolved
@@ -12,7 +12,6 @@
 from typing import Optional
 from dotenv import load_dotenv
 from pathlib import Path
-<<<<<<< HEAD
 import logging
 import uuid
 
@@ -26,10 +25,9 @@
 console.setLevel(logging.NOTSET)
 logging.getLogger("").addHandler(console)
 
-=======
 from openpyxl import load_workbook
 import traceback
->>>>>>> 1feeb6fe
+
 app = FastAPI()
 
 ### initialize loading of environmental variable from .env
@@ -258,7 +256,7 @@
                     print(f"Error reading {data_file}: {e}")
                     continue
 
-      if df is None:
+        if df is None:
             generated_file = dir / "Generated_qr.csv"
             if generated_file.exists():
                 try:
@@ -269,10 +267,10 @@
                     print(f"Error reading {generated_file}: {e}")
                     raise HTTPException(status_code=500, detail=f"Error retrieving details: {str(e)}")
 
-        row = df[df["IN-HOUSE SERIAL NUMBER"] == serial_number]
-
-        if row.empty:
-            raise HTTPException(status_code=404, detail="Serial number not found.")
+            row = df[df["IN-HOUSE SERIAL NUMBER"] == serial_number]
+
+            if row.empty:
+                raise HTTPException(status_code=404, detail="Serial number not found.")
 
         return {
             "dv_number": str(row["DV NUMBER"].iloc[0]) if not pd.isna(row["DV NUMBER"].iloc[0]) else "",
